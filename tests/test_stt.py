--- conflicted
+++ resolved
@@ -8,7 +8,7 @@
 
 import pytest
 from livekit import agents
-<<<<<<< HEAD
+from livekit.agents import stt
 from livekit.plugins import (
     assemblyai,
     aws,
@@ -19,10 +19,6 @@
     openai,
     silero,
 )
-=======
-from livekit.agents import stt
-from livekit.plugins import assemblyai, azure, deepgram, fal, google, openai, silero
->>>>>>> 0e8a13dc
 
 from .utils import make_test_speech, wer
 
@@ -71,10 +67,6 @@
         lambda: agents.stt.StreamAdapter(stt=openai.STT(), vad=STREAM_VAD),
         id="openai.stream",
     ),
-<<<<<<< HEAD
-    lambda: azure.STT(),
-    lambda: aws.STT(),
-=======
     pytest.param(
         lambda: agents.stt.StreamAdapter(stt=openai.STT.with_groq(), vad=STREAM_VAD),
         id="openai.with_groq.stream",
@@ -89,7 +81,7 @@
         id="google.chirp_2",
     ),
     pytest.param(lambda: azure.STT(), id="azure"),
->>>>>>> 0e8a13dc
+    pytest.param(lambda: aws.STT(), id="aws"),
 ]
 
 
