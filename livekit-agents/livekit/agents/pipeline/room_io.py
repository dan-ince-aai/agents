from __future__ import annotations

import asyncio
from dataclasses import dataclass
from typing import TYPE_CHECKING, AsyncIterator, Optional

from livekit import rtc

from .. import stt, utils
from ..log import logger
from .io import AudioSink, MultiTextSink, TextSink
from .transcription import TextSynchronizer, find_micro_track_id

if TYPE_CHECKING:
    from ..pipeline import PipelineAgent


@dataclass(frozen=True)
class RoomInputOptions:
    text_enabled: bool = True
    """Whether to subscribe to text input"""
    audio_enabled: bool = True
    """Whether to subscribe to audio"""
    video_enabled: bool = False
    """Whether to subscribe to video"""
    audio_sample_rate: int = 24000
    """Sample rate of the input audio in Hz"""
    audio_num_channels: int = 1
    """Number of audio channels"""
    audio_queue_capacity: int = 0
    """Capacity of the internal audio queue, 0 means unlimited"""
    video_queue_capacity: int = 0
    """Capacity of the internal video queue, 0 means unlimited"""
    forward_user_transcript: bool = True
    """Whether to forward user transcript segments to the room"""


@dataclass(frozen=True)
class RoomOutputOptions:
    sample_rate: int = 24000
    num_channels: int = 1
    sync_agent_transcription: bool = True
    """Whether to synchronize agent transcription with audio playback"""
    forward_agent_transcription: bool = True
    """Whether to forward transcription segments to the room"""
    track_source: rtc.TrackSource.ValueType = rtc.TrackSource.SOURCE_MICROPHONE
    """Source of the audio track to publish"""


DEFAULT_ROOM_INPUT_OPTIONS = RoomInputOptions()
DEFAULT_ROOM_OUTPUT_OPTIONS = RoomOutputOptions()
LK_PUBLISH_FOR_ATTR = "lk.publish_for"
LK_TEXT_INPUT_TOPIC = "lk.room_text_input"


class BaseStreamHandle:
    """Base class for handling audio/video streams from a participant"""

    def __init__(self, room: rtc.Room, name: str = "") -> None:
        self._room = room
        self._name = name

        self._participant_identity: Optional[str] = None
        self._stream: Optional[rtc.VideoStream | rtc.AudioStream] = None
        self._track: Optional[rtc.Track] = None
        self._stream_ready = asyncio.Event()

        self._tasks: set[asyncio.Task] = set()
        self._room.on("track_subscribed", self._on_track_subscribed)

    @property
    def stream(self) -> AsyncIterator[rtc.AudioFrame | rtc.VideoFrame] | None:
        return self._read_stream()

    def set_participant(self, participant_identity: str | None) -> None:
        """Start streaming from the participant"""
        if participant_identity is None:
            self._participant_identity = None
            self._close_stream()
            return

        if self._participant_identity == participant_identity:
            return

        if (
            self._participant_identity
            and self._participant_identity != participant_identity
        ):
            self._close_stream()

        self._participant_identity = participant_identity

        participant = self._room.remote_participants.get(participant_identity)
        if participant:
            for publication in participant.track_publications.values():
                if publication.track:
                    self._on_track_subscribed(
                        publication.track, publication, participant
                    )

    async def aclose(self) -> None:
        if self._stream:
            await self._stream.aclose()
            self._stream = None
            self._track = None
            self._stream_ready.clear()

    def _create_stream(
        self, track: rtc.Track
    ) -> Optional[rtc.VideoStream | rtc.AudioStream]:
        raise NotImplementedError()

    def _close_stream(self) -> None:
        """Close the current stream"""
        if self._stream is None:
            return

        # TODO(long): stream cannot be closed if it's created from participant?
        # self._stream._queue.put(None)
        task = asyncio.create_task(self._stream.aclose())
        self._tasks.add(task)
        task.add_done_callback(self._tasks.discard)
        self._stream = None
        self._track = None
        self._stream_ready.clear()

    @utils.log_exceptions(logger=logger)
    async def _read_stream(self) -> AsyncIterator[rtc.AudioFrame | rtc.VideoFrame]:
        while True:
            if self._stream is None:
                await self._stream_ready.wait()
                continue

            stream = self._stream
            logger.debug(
                "start reading stream",
                extra={
                    "participant": self._participant_identity,
                    "stream_name": self._name,
                },
            )
            try:
                async for event in stream:
                    yield event.frame

                logger.debug(
                    "stream ended",
                    extra={
                        "participant": self._participant_identity,
                        "stream_name": self._name,
                    },
                )
                if stream is self._stream:
                    self._close_stream()
            except Exception:
                logger.exception(f"Error reading {self._name} stream")

    def _on_track_subscribed(
        self,
        track: rtc.Track,
        publication: rtc.RemoteTrackPublication,
        participant: rtc.RemoteParticipant,
    ) -> None:
        if (
            not self._participant_identity
            or self._participant_identity != participant.identity
        ):
            return

        if self._track and self._track.sid == track.sid:
            return

        new_stream = self._create_stream(track)
        if new_stream and self._stream:
            self._close_stream()
        self._stream = new_stream
        self._track = track
        self._stream_ready.set()


class AudioStreamHandle(BaseStreamHandle):
    def __init__(
        self,
        room: rtc.Room,
        *,
        sample_rate: int = 24000,
        num_channels: int = 1,
        capacity: int = 0,
    ) -> None:
        super().__init__(room=room, name="audio")
        self.sample_rate = sample_rate
        self.num_channels = num_channels
        self.capacity = capacity

    def _create_stream(self, track: rtc.Track) -> rtc.AudioStream:
        return rtc.AudioStream.from_track(
            track=track,
            sample_rate=self.sample_rate,
            num_channels=self.num_channels,
            capacity=self.capacity,
        )


class VideoStreamHandle(BaseStreamHandle):
    def __init__(self, room: rtc.Room, *, capacity: int = 0) -> None:
        super().__init__(room=room, name="video")
        self.capacity = capacity

    def _create_stream(self, track: rtc.Track) -> rtc.VideoStream:
        return rtc.VideoStream.from_track(track=track, capacity=self.capacity)


class RoomInput:
    """Creates video and audio streams from remote participants in a LiveKit room"""

    def __init__(
        self,
        room: rtc.Room,
        participant: Optional[rtc.RemoteParticipant | str] = None,
        options: RoomInputOptions = DEFAULT_ROOM_INPUT_OPTIONS,
    ) -> None:
        """
        Args:
            room: The LiveKit room to get streams from
            participant_identity: Participant automatically linked to. If not specified,
                                will link the first participant without
                                {LK_PUBLISH_FOR_ATTR: <local_identity>} attribute.
            options: RoomInputOptions
        """
        self._options = options
        self._room = room
        self._agent: Optional["PipelineAgent"] = None
        self._tasks: set[asyncio.Task] = set()

        # target participant
        self._participant_identity: Optional[str] = (
            participant.identity
            if isinstance(participant, rtc.RemoteParticipant)
            else participant
        )
        self._participant_connected = asyncio.Future[rtc.RemoteParticipant]()

        # transcription forwarder
        self._text_sink: Optional[TextSink] = None

        # streams
        self._audio_handle: Optional[AudioStreamHandle] = None
        self._video_handle: Optional[VideoStreamHandle] = None
        if options.audio_enabled:
            self._audio_handle = AudioStreamHandle(
                room=room,
                sample_rate=options.audio_sample_rate,
                num_channels=options.audio_num_channels,
                capacity=options.audio_queue_capacity,
            )
            self._audio_handle.set_participant(self._participant_identity)

        if options.video_enabled:
            self._video_handle = VideoStreamHandle(
                room=room,
                capacity=options.video_queue_capacity,
            )
            self._video_handle.set_participant(self._participant_identity)

        self._room.on("participant_connected", self._on_participant_connected)
        self._room.on("participant_disconnected", self._on_participant_disconnected)
        for participant in self._room.remote_participants.values():
            self._on_participant_connected(participant)

        # text input from datastream
        if options.text_enabled:
            self._room.register_text_stream_handler(
                LK_TEXT_INPUT_TOPIC, self._on_text_input
            )

    @property
    def audio(self) -> AsyncIterator[rtc.AudioFrame] | None:
        if not self._audio_handle:
            return None
        return self._audio_handle.stream

    @property
    def video(self) -> AsyncIterator[rtc.VideoFrame] | None:
        if not self._video_handle:
            return None
        return self._video_handle.stream

    @property
    def linked_participant(self) -> rtc.RemoteParticipant | None:
        if not self._participant_connected.done():
            return None
        return self._participant_connected.result()

    async def start(self, agent: Optional["PipelineAgent"] = None) -> None:
        participant = await self.wait_for_participant()
        if self._participant_identity is None:
            # link to the first connected participant if not set
            self.set_participant(participant.identity)

        # TODO(long): should we force the agent to be set or provide a set_agent method?
        self._agent = agent
        if not self._agent:
            return

        agent.input.audio = self.audio
        agent.input.video = self.video
        if self._options.forward_user_transcript:
<<<<<<< HEAD
            # TODO: support multiple participants
            self._text_sink = MultiTextSink(
                [
                    RoomTranscriptEventSink(
                        room=self._room,
                        participant=self._participant,
                        is_delta_stream=False,
                    ),
                    DataStreamSink(
                        room=self._room,
                        participant=self._participant,
                        is_delta_stream=False,
                    ),
                ]
=======
            self._text_sink = RoomTranscriptEventSink(
                room=self._room, participant=participant, is_stream=False
>>>>>>> 9525860e
            )
            agent.on("user_transcript_updated", self._on_user_transcript_updated)

    def set_participant(self, participant_identity: str | None) -> None:
        """Switch audio and video streams to specified participant"""
        if participant_identity is None:
            self.unset_participant()
            return

        # reset future if switching to a different participant
        if (
            self._participant_identity is not None
            and self._participant_identity != participant_identity
        ):
            self._participant_connected = asyncio.Future[rtc.RemoteParticipant]()
            # check if new participant is already connected
            for participant in self._room.remote_participants.values():
                if participant.identity == participant_identity:
                    self._participant_connected.set_result(participant)
                    break

        # update participant identity and handlers
        self._participant_identity = participant_identity
        if self._audio_handle:
            self._audio_handle.set_participant(participant_identity)
        if self._video_handle:
            self._video_handle.set_participant(participant_identity)

        # update text sink if user transcript forwarding is enabled
        if self._options.forward_user_transcript:
            if self._text_sink:
                self._text_sink.set_participant(participant_identity)
            else:
                self._text_sink = RoomTranscriptEventSink(
                    room=self._room, participant=participant_identity, is_stream=False
                )

        logger.debug(
            "set participant",
            extra={"participant": participant_identity},
        )

    def unset_participant(self) -> None:
        self._participant_identity = None
        self._participant_connected = asyncio.Future[rtc.RemoteParticipant]()
        if self._audio_handle:
            self._audio_handle.set_participant(None)
        if self._video_handle:
            self._video_handle.set_participant(None)
        self._text_sink = None
        logger.debug("unset participant")

    async def wait_for_participant(self) -> rtc.RemoteParticipant:
        return await self._participant_connected

    def _on_participant_connected(self, participant: rtc.RemoteParticipant) -> None:
        logger.debug(
            "participant connected",
            extra={"participant": participant.identity},
        )
        if self._participant_connected.done():
            return

        if self._participant_identity is not None:
            if participant.identity != self._participant_identity:
                return
        # otherwise, skip participants that are marked as publishing for this agent
        elif (
            participant.attributes.get(LK_PUBLISH_FOR_ATTR)
            == self._room.local_participant.identity
        ):
            return

        self._participant_connected.set_result(participant)

    def _on_participant_disconnected(self, participant: rtc.RemoteParticipant) -> None:
        logger.debug(
            "participant disconnected",
            extra={"participant": participant.identity},
        )
        if (
            self._participant_identity is None
            or self._participant_identity != participant.identity
        ):
            return

        self._participant_connected = asyncio.Future[rtc.RemoteParticipant]()

    def _on_user_transcript_updated(self, ev: stt.SpeechEvent) -> None:
        if self._text_sink is None:
            return

        async def _capture_text():
            if ev.alternatives:
                data = ev.alternatives[0]
                await self._text_sink.capture_text(data.text)

            if ev.type == stt.SpeechEventType.FINAL_TRANSCRIPT:
                self._text_sink.flush()

        task = asyncio.create_task(_capture_text())
        self._tasks.add(task)
        task.add_done_callback(self._tasks.discard)

    def _on_text_input(
        self, reader: rtc.TextStreamReader, participant_identity: str
    ) -> None:
        if participant_identity != self._participant_identity:
            return

        async def _read_text():
            if not self._agent:
                return

            text = await reader.read_all()
            logger.debug(
                "received text input",
                extra={"text": text, "participant": self._participant_identity},
            )
            self._agent.interrupt()
            self._agent.generate_reply(user_input=text)

        task = asyncio.create_task(_read_text())
        self._tasks.add(task)
        task.add_done_callback(self._tasks.discard)

    async def aclose(self) -> None:
        self._room.off("participant_connected", self._on_participant_connected)
        self._room.off("participant_disconnected", self._on_participant_disconnected)

        if self._audio_handle:
            await self._audio_handle.aclose()
        if self._video_handle:
            await self._video_handle.aclose()

        # cancel and wait for all pending tasks
        await utils.aio.cancel_and_wait(*self._tasks)
        self._tasks.clear()


class RoomOutput:
    """Manages audio output to a LiveKit room"""

    def __init__(
        self, room: rtc.Room, options: RoomOutputOptions = DEFAULT_ROOM_OUTPUT_OPTIONS
    ) -> None:
        self._options = options
        self._room = room
        self._audio_sink = RoomAudioSink(
            room=room,
            sample_rate=self._options.sample_rate,
            num_channels=self._options.num_channels,
            track_source=self._options.track_source,
        )
        self._text_sink: Optional[TextSink] = None
        self._text_synchronizer: Optional[TextSynchronizer] = None

    async def start(self, agent: Optional["PipelineAgent"] = None) -> None:
        await self._audio_sink.start()

        if self._options.forward_agent_transcription:
            self._text_sink = MultiTextSink(
                [
                    RoomTranscriptEventSink(
                        room=self._room, participant=self._room.local_participant
                    ),
                    DataStreamSink(
                        room=self._room,
                        participant=self._room.local_participant,
                        topic="lk.chat",
                    ),
                ]
            )

        if self._options.sync_agent_transcription and self._text_sink:
            self._text_synchronizer = TextSynchronizer(
                audio_sink=self._audio_sink, text_sink=self._text_sink
            )

        if agent:
            agent.output.audio = self.audio
            agent.output.text = self.text

    @property
    def audio(self) -> AudioSink:
        if self._text_synchronizer:
            return self._text_synchronizer.audio_sink
        return self._audio_sink

    @property
    def text(self) -> TextSink | None:
        if self._text_synchronizer:
            return self._text_synchronizer.text_sink
        return self._text_sink


class RoomAudioSink(AudioSink):
    """AudioSink implementation that publishes audio to a LiveKit room"""

    def __init__(
        self,
        room: rtc.Room,
        *,
        sample_rate: int = 24000,
        num_channels: int = 1,
        queue_size_ms: int = 100_000,
        track_source: rtc.TrackSource.ValueType = rtc.TrackSource.SOURCE_MICROPHONE,
    ) -> None:
        """Initialize the RoomAudioSink

        Args:
            room: The LiveKit room to publish audio to
            sample_rate: Sample rate of the audio in Hz
            num_channels: Number of audio channels
            queue_size_ms: Size of the internal audio queue in ms.
                Default to 100s to capture as fast as possible.
        """
        super().__init__(sample_rate=sample_rate)
        self._room = room
        self._track_source = track_source
        # buffer the audio frames as soon as they are captured
        self._audio_source = rtc.AudioSource(
            sample_rate=sample_rate,
            num_channels=num_channels,
            queue_size_ms=queue_size_ms,
        )

        self._publication: rtc.LocalTrackPublication | None = None
        self._pushed_duration: Optional[float] = None
        self._interrupted: bool = False
        self._flush_task: Optional[asyncio.Task[None]] = None

        self._tasks: set[asyncio.Task] = set()

        def _on_reconnected(self) -> None:
            self._publication = None
            task = asyncio.create_task(self.start())
            self._tasks.add(task)
            task.add_done_callback(self._tasks.discard)

        self._room.on("reconnected", _on_reconnected)

    async def start(self) -> None:
        """Start publishing the audio track to the room"""
        if self._publication:
            return

        track = rtc.LocalAudioTrack.create_audio_track(
            "assistant_voice", self._audio_source
        )
        self._publication = await self._room.local_participant.publish_track(
            track=track,
            options=rtc.TrackPublishOptions(source=self._track_source),
        )
        await self._publication.wait_for_subscription()

    async def capture_frame(self, frame: rtc.AudioFrame) -> None:
        """Capture an audio frame and publish it to the room"""
        await super().capture_frame(frame)

        if self._pushed_duration is None:
            self._pushed_duration = 0.0
            self._interrupted = False  # reset interrupted flag
        self._pushed_duration += frame.duration
        await self._audio_source.capture_frame(frame)

    def flush(self) -> None:
        """Flush the current audio segment and notify when complete"""
        super().flush()
        if self._pushed_duration is None:
            return
        if self._flush_task and not self._flush_task.done():
            # shouldn't happen if only one active speech handle at a time
            logger.error("flush called while playback is in progress")
            self._flush_task.cancel()
            self._flush_task = None

        def _playback_finished(task: asyncio.Task[None]) -> None:
            pushed_duration, interrupted = self._pushed_duration, self._interrupted
            self._pushed_duration = None
            self._interrupted = False
            self.on_playback_finished(
                playback_position=pushed_duration, interrupted=interrupted
            )

        self._flush_task = asyncio.create_task(self._audio_source.wait_for_playout())
        self._flush_task.add_done_callback(_playback_finished)

    def clear_buffer(self) -> None:
        """Clear the audio buffer immediately"""
        super().clear_buffer()
        if self._pushed_duration is None:
            return

        queued_duration = self._audio_source.queued_duration
        self._pushed_duration = max(0, self._pushed_duration - queued_duration)
        self._interrupted = True
        self._audio_source.clear_queue()


class RoomTranscriptEventSink(TextSink):
    """TextSink implementation that publishes transcription segments to a LiveKit room"""

    def __init__(
        self,
        room: rtc.Room,
        participant: rtc.Participant | str,
        *,
        track: rtc.Track | rtc.TrackPublication | str | None = None,
        is_delta_stream: bool = True,
    ):
        super().__init__()
        self._room = room
        self._is_stream = is_stream
        self._tasks: set[asyncio.Task] = set()

        self._track_id: str | None = None
<<<<<<< HEAD
        self._is_stream = is_delta_stream
=======
        self._participant_identity: str = (
            participant if isinstance(participant, str) else participant.identity
        )

        self._capturing = False
        self._pushed_text = ""
        self._current_id = utils.shortuuid("SG_")

        self._room.on("track_published", self._on_track_published)
>>>>>>> 9525860e
        self.set_participant(participant, track)

    def set_participant(
        self,
        participant: rtc.Participant | str,
        track: rtc.Track | rtc.TrackPublication | str | None = None,
    ) -> None:
        identity = participant if isinstance(participant, str) else participant.identity
        self._participant_identity = identity

        if isinstance(track, (rtc.TrackPublication, rtc.Track)):
            track = track.sid
        else:
            try:
                track = find_micro_track_id(self._room, identity)
            except ValueError:
                track = None
        self._track_id = track

        self._capturing = False
        self._pushed_text = ""
        self._current_id = utils.shortuuid("SG_")

    async def capture_text(self, text: str, *, segment_id: str | None = None) -> None:
        if not self._capturing:
            self._capturing = True
            self._pushed_text = ""
            self._current_id = segment_id or utils.shortuuid("SG_")

        if self._is_stream:
            self._pushed_text += text
        else:
            self._pushed_text = text
        await self._publish_transcription(
            self._current_id, self._pushed_text, final=False
        )

    def flush(self) -> None:
        if not self._capturing:
            return
        self._capturing = False
        task = asyncio.create_task(
            self._publish_transcription(self._current_id, self._pushed_text, final=True)
        )
        self._tasks.add(task)
        task.add_done_callback(self._tasks.discard)

    async def _publish_transcription(self, id: str, text: str, final: bool) -> None:
        if self._track_id is None:
            logger.warning(
                "track not found, skipping transcription publish",
                extra={
                    "participant_identity": self._participant_identity,
                    "text": text,
                    "final": final,
                },
            )
            return

        transcription = rtc.Transcription(
            participant_identity=self._participant_identity,
            track_sid=self._track_id,
            segments=[
                rtc.TranscriptionSegment(
                    id=id,
                    text=text,
                    start_time=0,
                    end_time=0,
                    final=final,
                    language="",
                )
            ],
        )
        try:
            await self._room.local_participant.publish_transcription(transcription)
        except Exception:
            logger.exception("Failed to publish transcription")

    def _on_track_published(
        self, track: rtc.RemoteTrackPublication, participant: rtc.RemoteParticipant
    ) -> None:
        if (
            self._participant_identity is None
            or participant.identity != self._participant_identity
        ):
            return
<<<<<<< HEAD
        self._track_id = track.sid
        self._room.off("track_published", self._on_track_published)


class DataStreamSink(TextSink):
    """TextSink implementation that publishes transcriptions as text streams to a LiveKit room"""

    def __init__(
        self,
        room: rtc.Room,
        participant: rtc.Participant | str,
        track: rtc.Track | rtc.TrackPublication | str | None = None,
        topic: str | None = None,
        is_delta_stream: bool = True,
    ):
        super().__init__()
        self._room = room
        self._tasks: set[asyncio.Task] = set()
        self.set_participant(participant, track)
        self._topic = topic or "lk.chat"
        self._is_delta_stream = is_delta_stream
        self._text_writer: rtc.TextStreamWriter | None = None
        self._is_capturing = False

    def set_participant(
        self,
        participant: rtc.Participant | str,
        track: rtc.Track | rtc.TrackPublication | str | None = None,
    ) -> None:
        identity = participant if isinstance(participant, str) else participant.identity
        self._participant_identity = identity
        self._latest_text = ""

    async def capture_text(self, text: str, *, segment_id: str | None = None) -> None:
        if segment_id is not None and segment_id != self._current_id:
            self.flush()

        self._latest_text = text
        if not self._is_capturing:
            self._current_id = segment_id or utils.shortuuid("SG_")
            self._is_capturing = True

        try:
            if not self._text_writer:
                self._is_capturing = True
                self._text_writer = await self._room.local_participant.stream_text(
                    topic=self._topic,
                    stream_id=self._current_id,
                    sender_identity=self._participant_identity,
                    attributes={
                        "lk.transcription_final": "false",
                    },
                )
            await self._text_writer.write(text)

            if not self._is_delta_stream:
                # close non-delta stream immediately after writing
                await self._text_writer.aclose()
                self._text_writer = None
        except Exception:
            logger.exception("Failed to publish transcription to stream")

    def flush(self) -> None:
        attributes = {
            "lk.transcription_final": "true",
        }

        self._is_capturing = False

        async def _close_writer():
            if not self._is_delta_stream:
                writer = await self._room.local_participant.stream_text(
                    topic=self._topic,
                    stream_id=self._current_id,
                    sender_identity=self._participant_identity,
                    attributes=attributes,
                )
                await writer.write(self._latest_text)
                await writer.aclose(attributes=attributes)
            else:
                if not self._text_writer:
                    return
                await self._text_writer.aclose(attributes=attributes)

        task = asyncio.create_task(_close_writer())
        self._tasks.add(task)
        task.add_done_callback(self._tasks.discard)
        self._text_writer = None
=======

        if track.source == rtc.TrackSource.SOURCE_MICROPHONE:
            self._track_id = track.sid
>>>>>>> 9525860e
<|MERGE_RESOLUTION|>--- conflicted
+++ resolved
@@ -305,8 +305,6 @@
         agent.input.audio = self.audio
         agent.input.video = self.video
         if self._options.forward_user_transcript:
-<<<<<<< HEAD
-            # TODO: support multiple participants
             self._text_sink = MultiTextSink(
                 [
                     RoomTranscriptEventSink(
@@ -320,10 +318,6 @@
                         is_delta_stream=False,
                     ),
                 ]
-=======
-            self._text_sink = RoomTranscriptEventSink(
-                room=self._room, participant=participant, is_stream=False
->>>>>>> 9525860e
             )
             agent.on("user_transcript_updated", self._on_user_transcript_updated)
 
@@ -637,13 +631,10 @@
     ):
         super().__init__()
         self._room = room
-        self._is_stream = is_stream
+        self.is_delta_stream = is_delta_stream
         self._tasks: set[asyncio.Task] = set()
 
         self._track_id: str | None = None
-<<<<<<< HEAD
-        self._is_stream = is_delta_stream
-=======
         self._participant_identity: str = (
             participant if isinstance(participant, str) else participant.identity
         )
@@ -653,7 +644,6 @@
         self._current_id = utils.shortuuid("SG_")
 
         self._room.on("track_published", self._on_track_published)
->>>>>>> 9525860e
         self.set_participant(participant, track)
 
     def set_participant(
@@ -740,9 +730,9 @@
             or participant.identity != self._participant_identity
         ):
             return
-<<<<<<< HEAD
-        self._track_id = track.sid
-        self._room.off("track_published", self._on_track_published)
+
+        if track.source == rtc.TrackSource.SOURCE_MICROPHONE:
+            self._track_id = track.sid
 
 
 class DataStreamSink(TextSink):
@@ -828,9 +818,4 @@
         task = asyncio.create_task(_close_writer())
         self._tasks.add(task)
         task.add_done_callback(self._tasks.discard)
-        self._text_writer = None
-=======
-
-        if track.source == rtc.TrackSource.SOURCE_MICROPHONE:
-            self._track_id = track.sid
->>>>>>> 9525860e
+        self._text_writer = None